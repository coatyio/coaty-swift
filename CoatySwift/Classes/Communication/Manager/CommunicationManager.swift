//
//  CommunicationManager.swift
//  CoatySwift
//
//

import Foundation
import CocoaMQTT
import RxSwift




/// Manages a set of predefined communication events and event patterns to query, distribute, and
/// share Coaty objects across decantralized application components using publish-subscribe on top
/// of MQTT messaging.
/// - Note: Because overriding declarations in extensions is not supported yet, we have to have all
/// observe and publish methods inside this class.
public class CommunicationManager<Family: ObjectFamily>: CocoaMQTTDelegate {
    
    // MARK: - Logger.
    
    internal let log = LogManager.log
    
    // MARK: - Variables.
    
    internal var mqtt: CocoaMQTT?
    private var brokerClientId: String?
    /// Dispose bag for all RxSwift subscriptions.
    private var disposeBag = DisposeBag()
    private let protocolVersion = 1
    private var associatedUser: User?
    private var associatedDevice: Device?
    internal var identity: Component?
    private var isDisposed = false
    
    // MARK: - State management observables.
    
    let operatingState: BehaviorSubject<OperatingState> = BehaviorSubject(value: .initial)
    let communicationState: BehaviorSubject<CommunicationState> = BehaviorSubject(value: .offline)

    /// Holds deferred subscriptions while the communication manager is offline.
    private var deferredSubscriptions = Set<String>()
    
    /// Holds deferred publications (topic, payload) while the communication manager is offline.
    private var deferredPublications = [(String, String)]()

    /// Ids of all advertised components that should be deadvertised when the client ends.
    internal var deadvertiseIds = [CoatyUUID]()
    
    /// Observable emitting raw (topic, payload) values.
    let rawMessages: PublishSubject<(String, String)> = PublishSubject<(String, String)>()
    
    /// A dispatchqueue that handles synchronisation issues when accessing
    /// deferred publications and subscriptions.
    private var queue = DispatchQueue(label: "com.siemens.coatyswift.comQueue")
    
    // MARK: - Initializers.
    
    public init(mqttClientOptions: MQTTClientOptions) {
        initIdentity()
        
        // Setup client Id.
        let brokerClientId = generateClientId(mqttClientOptions.clientId)
        self.brokerClientId = brokerClientId
        
        // Configure mqtt client.
        mqtt = CocoaMQTT(clientID: brokerClientId,
                         host: mqttClientOptions.host,
                         port: UInt16(mqttClientOptions.port))
        mqtt?.keepAlive = mqttClientOptions.keepAlive
        
        // TODO: Make this configurable.
        mqtt?.allowUntrustCACertificate = true
        mqtt?.enableSSL = mqttClientOptions.enableSSL
        mqtt?.autoReconnect = mqttClientOptions.autoReconnect
        
        // TODO: Make this configurable.
        mqtt?.autoReconnectTimeInterval = 3 // seconds.
        mqtt?.delegate = self
        
        operatingState.subscribe(onNext: { (state) in
            self.log.debug("Operating State: \(String(describing: state))")
        }).disposed(by: disposeBag)
        
        communicationState.subscribe(onNext: { (state) in
            self.log.debug("Comm. State: \(String(describing: state))")
        }).disposed(by: disposeBag)
        
        
        // TODO: opt-out: shouldAdvertiseIdentity from configuration.
        communicationState
            .filter { $0 == .online }
            .subscribe { (event) in
                
                // FIXME: Remove force unwrap.
                try? self.advertiseIdentityOrDevice(eventTarget: self.identity!)
                
                // Publish possible deferred subscriptions and publications.
                _ = self.queue.sync {
                    self.deferredSubscriptions.forEach { (topic) in
                        self.mqtt?.subscribe(topic)
                    }
                    
                    // FIXME: This MAY be a race condition between the subscriptions and the publications.
                    self.deferredPublications.forEach { (publication) in
                        let topic = publication.0
                        let payload = publication.1
                        self.mqtt?.publish(topic, withString: payload)
                    }
                    
                    self.deferredPublications = []
                }
                
            }.disposed(by: disposeBag)
    }
    
    /// - TODO: This should most likely return a Component object in the future.
    public func initIdentity() {
        let objectType = COATY_PREFIX + CoreType.Component.rawValue
        identity = Component(coreType: .Component,
                             objectType: objectType,
                             objectId: .init(), name: "CommunicationManager")
        
        // Make sure the identity is added to the deadvertiseIds array in order to
        // send out a correct last will message.
        deadvertiseIds.append(identity!.objectId)
    }
    
    // MARK: - Setup methods.
    
    /// Sets last will for the communication manager in broker.
    /// - NOTE: the willMessage is only sent out at the beginning of the connection and cannot
    /// be changed afterwards, unless you reconnect.
    func setLastWill() {
        
        guard let lastWillTopic = try? Topic.createTopicStringByLevelsForPublish(eventType: .Deadvertise,
                                                                                 eventTypeFilter: nil,
                                                                                 associatedUserId: nil,
                                                                                 sourceObject: identity,
                                                                                 messageToken: CoatyUUID().string) else {
            log.error("Could not create topic string for last will.")
            return
        }
        let deadvertise = Deadvertise(objectIds: deadvertiseIds)
        guard let deadvertiseEvent = try? DeadvertiseEvent.withObject(eventSource: identity!,
                                                                      object: deadvertise) else {
            log.error("Could not create DeadvertiseEvent.")
            return
        }
        
        mqtt?.willMessage = CocoaMQTTWill(topic: lastWillTopic, message: deadvertiseEvent.json)
    }
    
    /// Generates Coaty client Id.
    /// - TODO: Adjust to MQTT specification (maximum length is currently ignored).
    func generateClientId(_ clientId: String) -> String {
        return "COATY-\(clientId)"
    }
    
    // MARK: - Broker methods.
    
    private func connect() {
        mqtt?.connect()
    }
    
    private func disconnect() {
        mqtt?.disconnect()
    }
    
    // MARK: - State management methods.
    
    func updateOperatingState(_ state: OperatingState) {
        operatingState.onNext(state)
    }
    
    func updateCommunicationState(_ state: CommunicationState) {
        communicationState.onNext(state)
    }
    
    // MARK: - Client lifecycle methods.
    
    private func initOptions(options: CommunicationOptions) {
        
        // Capture state of associated user and device in case it might change
        // while the communication manager is being online.
        
        // TODO: Missing implementation!
        
        /*
        this._associatedUser = CoreTypes.clone<User>(this.runtime.options.associatedUser);
        this._associatedDevice = CoreTypes.clone<Device>(this.runtime.options.associatedDevice);
        this._useReadableTopics = !!this.options.useReadableTopics;
        */
    }
    
    public func start() {
        // TODO: Missing dependency with initOptions.
        // initOptions(options: )
        startClient()
    }
    
    /// Starts the client gracefully and connects to the broker.
    public func startClient() {
        updateOperatingState(.starting)
        connect()
        updateOperatingState(.started)
    }
    
    /// Unsubscribe and disconnect from the messaging broker.
    public func onDispose() {
        if (self.isDisposed) {
            return;
        }
    
        self.isDisposed = true;
        self.deferredSubscriptions = Set<String>()
        try! endClient() // TODO: Check force unwrwap.
    }
    
    /// Gracefully ends the client.
    /// - NOTE: This triggers deadvertisements without using the last will.
    public func endClient() throws {
        updateOperatingState(.stopping)
        
        // Gracefully send deadvertise messages to others.
        // NOTE: This does not change or adjust the last will.
        try deadvertiseIdentityOrDevice()
        
        disconnect()
        self.deferredSubscriptions = Set<String>()
        updateOperatingState(.stopped)
    }
    
    /// Deadvertises all identities that were registered over the communication manager, including
    /// its own identity.
    private func deadvertiseIdentityOrDevice() throws {
        let deadvertise = Deadvertise(objectIds: deadvertiseIds)
        let deadvertiseEventData = DeadvertiseEventData.createFrom(eventData: deadvertise)
        let deadvertiseEvent = DeadvertiseEvent(eventSource: identity!, eventData: deadvertiseEventData)
        
        try publishDeadvertise(deadvertiseEvent: deadvertiseEvent)
    }
    
    // MARK: - Communication methods.
    
    /// Subscribe defers subscriptions until the communication manager comes online.
    ///
    /// - Parameter topic: topic name.
    func subscribe(topic: String) {
        queue.sync {
            
            _ = getCommunicationState()
                .take(1)
                .subscribe(onNext: { (state) in
                
                self.deferredSubscriptions.insert(topic)
                
                // Subscribe if the client is online.
                if state == .online {
                    self.mqtt?.subscribe(topic)
                    // Do NOT delete deferredSubscriptions since we may need them for reconnects.
                }
            })
        }
    }
    
    /// - TODO: We currently do not handle unsubscribe events with respect to removing topics from
    ///   the deferredSubscriptions. Coaty-js handles this via its hashtable structure.
    func unsubscribe(topic: String) {
        _ = queue.sync {
            self.mqtt?.unsubscribe(topic)
        }
    }
    
    /// Publish defers publications until the communication manager comes online.
    ///
    /// - Parameters:
    ///   - topic: the publication topic.
    ///   - message: the payload message.
<<<<<<< HEAD
    func publish(topic: String, message: String, retained: Bool = false) {
        queue.sync {
            _ = getCommunicationState().subscribe {
                guard let state = $0.element else {
                    return
                }
                
                self.deferredPublications.append((topic, message))
                
                // Publish if the client is online.
                
                if state == .online {
                    self.deferredPublications.forEach({ (publication) in
                        let topic = publication.0
                        let payload = publication.1
                        self.mqtt?.publish(topic, withString: payload, retained: retained)
                    })
                    
                    self.deferredPublications = []
                }
            }
=======
    func publish(topic: String, message: String) {
        _ = queue.sync {
            _ = getCommunicationState()
                .take(1)
                .filter { $0 == .offline}
                .subscribe(onNext: { state in
                    self.deferredPublications.append((topic, message))
            })
            
            // Attempt to publish regardless of the connection status. If we are offline, this will
            // fail silently.
            self.mqtt?.publish(topic, withString: message)
>>>>>>> 8e44de40
        }
    }
    
    // MARK: - CocoaMQTTDelegate methods.
    // These had to be moved here because of some objc incompatibility with extensions and
    // generics.
    
    public func mqtt(_ mqtt: CocoaMQTT, didConnectAck ack: CocoaMQTTConnAck) {
        updateCommunicationState(.online)
    }
    
    public func mqtt(_ mqtt: CocoaMQTT, didPublishMessage message: CocoaMQTTMessage, id: UInt16) {
        /// FIXME: Not implemented yet.
    }
    
    public func mqtt(_ mqtt: CocoaMQTT, didPublishAck id: UInt16) {
        /// FIXME: Not implemented yet.
    }
    
    public func mqtt(_ mqtt: CocoaMQTT, didReceiveMessage message: CocoaMQTTMessage, id: UInt16) {
        if let payloadString = message.string {
            rawMessages.onNext((message.topic, payloadString))
        }
    }
    
    public func mqtt(_ mqtt: CocoaMQTT, didReceive trust: SecTrust, completionHandler: @escaping (Bool) -> Void) {
        completionHandler(true)
    }
    
    public func mqtt(_ mqtt: CocoaMQTT, didSubscribeTopic topic: String) {
        log.debug("Subscribed to topic \(topic).")
    }
    
    public func mqtt(_ mqtt: CocoaMQTT, didUnsubscribeTopic topic: String) {
        log.debug("Unsubscribed from topic \(topic).")
    }
    
    public func mqttDidPing(_ mqtt: CocoaMQTT) {
        /// FIXME: Not implemented yet.
    }
    
    public func mqttDidReceivePong(_ mqtt: CocoaMQTT) {
        /// FIXME: Not implemented yet.
    }
    
    public func mqttDidDisconnect(_ mqtt: CocoaMQTT, withError err: Error?) {
        log.error("Did disconnect with error. \(err?.localizedDescription ?? "")")
        updateCommunicationState(.offline)
    }
    
}<|MERGE_RESOLUTION|>--- conflicted
+++ resolved
@@ -48,8 +48,11 @@
     /// Ids of all advertised components that should be deadvertised when the client ends.
     internal var deadvertiseIds = [CoatyUUID]()
     
-    /// Observable emitting raw (topic, payload) values.
+    /// Observable emitting (topic, payload) values.
     let rawMessages: PublishSubject<(String, String)> = PublishSubject<(String, String)>()
+    
+    /// Observable emitting *raw* (topic, payload) mqtt messages.
+    let rawMQTTMessages: PublishSubject<(String, [UInt8])> = PublishSubject<(String, [UInt8])>()
     
     /// A dispatchqueue that handles synchronisation issues when accessing
     /// deferred publications and subscriptions.
@@ -278,29 +281,6 @@
     /// - Parameters:
     ///   - topic: the publication topic.
     ///   - message: the payload message.
-<<<<<<< HEAD
-    func publish(topic: String, message: String, retained: Bool = false) {
-        queue.sync {
-            _ = getCommunicationState().subscribe {
-                guard let state = $0.element else {
-                    return
-                }
-                
-                self.deferredPublications.append((topic, message))
-                
-                // Publish if the client is online.
-                
-                if state == .online {
-                    self.deferredPublications.forEach({ (publication) in
-                        let topic = publication.0
-                        let payload = publication.1
-                        self.mqtt?.publish(topic, withString: payload, retained: retained)
-                    })
-                    
-                    self.deferredPublications = []
-                }
-            }
-=======
     func publish(topic: String, message: String) {
         _ = queue.sync {
             _ = getCommunicationState()
@@ -313,7 +293,6 @@
             // Attempt to publish regardless of the connection status. If we are offline, this will
             // fail silently.
             self.mqtt?.publish(topic, withString: message)
->>>>>>> 8e44de40
         }
     }
     
@@ -334,6 +313,8 @@
     }
     
     public func mqtt(_ mqtt: CocoaMQTT, didReceiveMessage message: CocoaMQTTMessage, id: UInt16) {
+        rawMQTTMessages.onNext((message.topic, message.payload))
+        
         if let payloadString = message.string {
             rawMessages.onNext((message.topic, payloadString))
         }
